[package]
name = "stateflow"
version = "0.3.0"
edition = "2021"
rust-version = "1.81"
authors = ["Hamed M"]
license = "MIT"
description = "A simple and extensible state machine implementation in Rust"
readme = "../README.md"
repository = "https://github.com/Lifestreams-ai/statemachine"
categories = []
keywords = ["fsm", "state-machine", "embedded", "automation", "workflow"]
# hsm

[dependencies]
<<<<<<< HEAD
futures = "0.3"
jsonschema = "0.21"
=======
jsonschema = "0.22"
>>>>>>> 2f8eee4e
log = "0.4"
serde = { version = "1", features = ["derive"] }
serde_json = "1"
tokio = { version = "1", features = ["full"] }<|MERGE_RESOLUTION|>--- conflicted
+++ resolved
@@ -13,12 +13,8 @@
 # hsm
 
 [dependencies]
-<<<<<<< HEAD
 futures = "0.3"
-jsonschema = "0.21"
-=======
 jsonschema = "0.22"
->>>>>>> 2f8eee4e
 log = "0.4"
 serde = { version = "1", features = ["derive"] }
 serde_json = "1"
